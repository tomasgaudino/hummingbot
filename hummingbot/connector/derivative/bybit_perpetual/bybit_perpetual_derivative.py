--- conflicted
+++ resolved
@@ -1,14 +1,15 @@
-<<<<<<< HEAD
-=======
 import copy
 
 import aiohttp
 import asyncio
->>>>>>> 510f6571
 import logging
 import math
 import time
-import asyncio
+import ujson
+
+import hummingbot.connector.derivative.bybit_perpetual.bybit_perpetual_utils as bybit_utils
+import hummingbot.connector.derivative.bybit_perpetual.bybit_perpetual_constants as CONSTANTS
+
 from decimal import Decimal
 from typing import (
     Any,
@@ -17,11 +18,6 @@
     Optional,
 )
 
-import ujson
-import aiohttp
-
-import hummingbot.connector.derivative.bybit_perpetual.bybit_perpetual_utils as bybit_utils
-import hummingbot.connector.derivative.bybit_perpetual.bybit_perpetual_constants as CONSTANTS
 from hummingbot.connector.derivative.bybit_perpetual.bybit_perpetual_auth import BybitPerpetualAuth
 from hummingbot.connector.derivative.bybit_perpetual.bybit_perpetual_api_order_book_data_source import \
     BybitPerpetualAPIOrderBookDataSource as OrderBookDataSource
@@ -34,10 +30,7 @@
 from hummingbot.connector.trading_rule import TradingRule
 from hummingbot.core.data_type.limit_order import LimitOrder
 from hummingbot.core.data_type.order_book import OrderBook
-<<<<<<< HEAD
 from hummingbot.core.api_throttler.async_throttler import AsyncThrottler
-=======
->>>>>>> 510f6571
 from hummingbot.core.event.events import (
     BuyOrderCompletedEvent,
     BuyOrderCreatedEvent,
@@ -91,7 +84,7 @@
         self._domain = domain
         self._shared_client = None
         self._last_timestamp = 0
-<<<<<<< HEAD
+        self._real_time_balance_update = False
         self._status_poll_notifier = asyncio.Event()
         self._funding_fee_poll_notifier = asyncio.Event()
 
@@ -100,18 +93,8 @@
         self._auth: BybitPerpetualAuth = BybitPerpetualAuth(api_key=bybit_perpetual_api_key,
                                                             secret_key=bybit_perpetual_secret_key)
         self._order_book_tracker = BybitPerpetualOrderBookTracker(
-            session=asyncio.get_event_loop().run_until_complete(self._aiohttp_client()),
+            session=safe_gather(self._aiohttp_client()),
             throttler=self._throttler,
-=======
-        self._real_time_balance_update = False
-        self._status_poll_notifier = asyncio.Event()
-        self._funding_fee_poll_notifier = asyncio.Event()
-
-        self._auth: BybitPerpetualAuth = BybitPerpetualAuth(api_key=bybit_perpetual_api_key,
-                                                            secret_key=bybit_perpetual_secret_key)
-        self._order_book_tracker = BybitPerpetualOrderBookTracker(
-            session=safe_gather(self._aiohttp_client()),
->>>>>>> 510f6571
             trading_pairs=trading_pairs,
             domain=domain)
         # self._user_stream_tracker = BybitPerpetualUserStreamTracker(self._auth, domain=domain)
@@ -258,7 +241,7 @@
         """
         Sends an aiohttp request and waits for a response.
         :param method: The HTTP method, e.g. get or post
-        :param endpoint: The path url or the API end point
+        :param endpoint: API end point
         :param params: The query parameters of the API request
         :param body: The body parameters of the API request
         :param is_auth_required: Whether an authentication is required, when True the function will add encrypted
@@ -269,26 +252,22 @@
         params = params or {}
         body = body or {}
         client = await self._aiohttp_client()
-<<<<<<< HEAD
         if limit_id is None:
             limit_id = bybit_utils.get_rest_api_limit_id_for_endpoint(
                 endpoint=endpoint,
                 trading_pair=trading_pair,
             )
-        endpoint = bybit_utils.rest_api_url_for_endpoint(
-            endpoint=endpoint,
+        path_url = bybit_utils.rest_api_path_for_endpoint(endpoint, trading_pair)
+        url = bybit_utils.rest_api_url_for_endpoint(
+            endpoint=path_url,
             domain=self._domain,
-            trading_pair=trading_pair,
         )
-=======
->>>>>>> 510f6571
 
         if method == "GET":
             if is_auth_required:
                 params = self._auth.extend_params_with_authentication_info(params=params)
-<<<<<<< HEAD
             async with self._throttler.execute_task(limit_id):
-                response = await client.get(url=endpoint,
+                response = await client.get(url=url,
                                             headers=self._auth.get_headers(),
                                             params=params,
                                             )
@@ -296,23 +275,10 @@
             if is_auth_required:
                 params = self._auth.extend_params_with_authentication_info(params=body)
             async with self._throttler.execute_task(limit_id):
-                response = await client.post(url=endpoint,
+                response = await client.post(url=url,
                                              headers=self._auth.get_headers(),
                                              data=ujson.dumps(params)
                                              )
-=======
-            response = await client.get(url=url,
-                                        headers=self._auth.get_headers(),
-                                        params=params,
-                                        )
-        elif method == "POST":
-            if is_auth_required:
-                params = self._auth.extend_params_with_authentication_info(params=body)
-            response = await client.post(url=url,
-                                         headers=self._auth.get_headers(),
-                                         data=ujson.dumps(params)
-                                         )
->>>>>>> 510f6571
         else:
             raise NotImplementedError(f"{method} HTTP Method not implemented. ")
 
@@ -321,19 +287,11 @@
 
         # Checks HTTP Status and checks if "result" field is in the response.
         if response_status != 200 or "result" not in parsed_response:
-<<<<<<< HEAD
-            self.logger().error(f"Error fetching data from {endpoint}. HTTP status is {response_status}. "
-                                f"Message: {parsed_response} "
-                                f"Params: {params} "
-                                f"Data: {body}")
-            raise Exception(f"Error fetching data from {endpoint}. HTTP status is {response_status}. "
-=======
             self.logger().error(f"Error fetching data from {url}. HTTP status is {response_status}. "
                                 f"Message: {parsed_response} "
                                 f"Params: {params} "
                                 f"Data: {body}")
             raise Exception(f"Error fetching data from {url}. HTTP status is {response_status}. "
->>>>>>> 510f6571
                             f"Message: {parsed_response} "
                             f"Params: {params} "
                             f"Data: {body}")
@@ -358,8 +316,18 @@
         trading_rule = self._trading_rules[trading_pair]
         return Decimal(trading_rule.min_base_amount_increment)
 
-    def start_tracking_order(self, order_id: str, exchange_order_id: str, trading_pair: str, trading_type: object,
-                             price: object, amount: object, order_type: object, leverage: int, position: str):
+    def start_tracking_order(
+        self,
+        order_id: str,
+        exchange_order_id: Optional[str],
+        trading_pair: str,
+        trading_type: object,
+        price: object,
+        amount: object,
+        order_type: object,
+        leverage: int,
+        position: str,
+    ):
         self._in_flight_orders[order_id] = BybitPerpetualInFlightOrder(
             client_order_id=order_id,
             exchange_order_id=exchange_order_id,
@@ -413,13 +381,9 @@
                 "symbol": await self._trading_pair_symbol(trading_pair),
                 "qty": amount,
                 "time_in_force": self._DEFAULT_TIME_IN_FORCE,
-<<<<<<< HEAD
-                "order_link_id": order_id,
-=======
                 "close_on_trigger": False,
                 "order_link_id": order_id,
                 "reduce_only": False,
->>>>>>> 510f6571
             }
 
             if order_type.is_limit_type():
@@ -445,18 +409,10 @@
 
             send_order_results = await self._api_request(
                 method="POST",
-<<<<<<< HEAD
                 endpoint=CONSTANTS.PLACE_ACTIVE_ORDER_PATH_URL,
                 trading_pair=trading_pair,
                 body=params,
                 is_auth_required=True,
-=======
-                path_url=bybit_utils.rest_api_path_for_endpoint(
-                    endpoint=CONSTANTS.PLACE_ACTIVE_ORDER_PATH_URL,
-                    trading_pair=trading_pair),
-                body=params,
-                is_auth_required=True
->>>>>>> 510f6571
             )
 
             if send_order_results["ret_code"] != 0:
@@ -568,18 +524,10 @@
             # The API response simply verifies that the API request have been received by the API servers.
             response = await self._api_request(
                 method="POST",
-<<<<<<< HEAD
                 endpoint=CONSTANTS.CANCEL_ACTIVE_ORDER_PATH_URL,
                 trading_pair=trading_pair,
                 body=body_params,
                 is_auth_required=True,
-=======
-                path_url=bybit_utils.rest_api_path_for_endpoint(
-                    endpoint=CONSTANTS.CANCEL_ACTIVE_ORDER_PATH_URL,
-                    trading_pair=trading_pair),
-                body=body_params,
-                is_auth_required=True
->>>>>>> 510f6571
             )
 
             if response["ret_code"] != 0:
@@ -699,13 +647,8 @@
         params = {}
         symbols_response: Dict[str, Any] = await self._api_request(
             method="GET",
-<<<<<<< HEAD
             endpoint=CONSTANTS.QUERY_SYMBOL_ENDPOINT,
             params=params,
-=======
-            path_url=bybit_utils.rest_api_path_for_endpoint(endpoint=CONSTANTS.QUERY_SYMBOL_ENDPOINT),
-            params=params
->>>>>>> 510f6571
         )
         self._trading_rules.clear()
         self._trading_rules = self._format_trading_rules(symbols_response["result"])
@@ -737,15 +680,9 @@
         params = {}
         account_positions: Dict[str, Dict[str, Any]] = await self._api_request(
             method="GET",
-<<<<<<< HEAD
             endpoint=CONSTANTS.GET_WALLET_BALANCE_PATH_URL,
             params=params,
             is_auth_required=True,
-=======
-            path_url=bybit_utils.rest_api_path_for_endpoint(endpoint=CONSTANTS.GET_WALLET_BALANCE_PATH_URL),
-            params=params,
-            is_auth_required=True
->>>>>>> 510f6571
         )
 
         for asset_name, balance_json in account_positions["result"].items():
@@ -758,25 +695,16 @@
             del self._account_available_balances[asset_name]
             del self._account_balances[asset_name]
 
-<<<<<<< HEAD
-=======
         self._in_flight_orders_snapshot = {k: copy.copy(v) for k, v in self._in_flight_orders.items()}
         self._in_flight_orders_snapshot_timestamp = self.current_timestamp
 
->>>>>>> 510f6571
     async def _update_order_status(self):
         """
         Calls REST API to get order status
         """
 
         active_orders: List[BybitPerpetualInFlightOrder] = [
-<<<<<<< HEAD
-            o for o in self._in_flight_orders.values()
-            if not o.is_created
-        ]
-=======
             o for o in self._in_flight_orders.values()]
->>>>>>> 510f6571
 
         tasks = []
         for active_order in active_orders:
@@ -790,14 +718,8 @@
             tasks.append(
                 asyncio.create_task(self._api_request(
                     method="GET",
-<<<<<<< HEAD
                     endpoint=CONSTANTS.QUERY_ACTIVE_ORDER_PATH_URL,
                     trading_pair=active_order.trading_pair,
-=======
-                    path_url=bybit_utils.rest_api_path_for_endpoint(
-                        endpoint=CONSTANTS.QUERY_ACTIVE_ORDER_PATH_URL,
-                        trading_pair=active_order.trading_pair),
->>>>>>> 510f6571
                     params=query_params,
                     is_auth_required=True,
                 )))
@@ -834,14 +756,8 @@
             trade_history_tasks.append(
                 asyncio.create_task(self._api_request(
                     method="GET",
-<<<<<<< HEAD
                     endpoint=CONSTANTS.USER_TRADE_RECORDS_PATH_URL,
                     trading_pair=trading_pair,
-=======
-                    path_url=bybit_utils.rest_api_path_for_endpoint(
-                        endpoint=CONSTANTS.USER_TRADE_RECORDS_PATH_URL,
-                        trading_pair=trading_pair),
->>>>>>> 510f6571
                     params=body_params,
                     is_auth_required=True)))
 
@@ -911,14 +827,9 @@
                                        client_order_id))
                 self.stop_tracking_order(client_order_id)
             elif tracked_order.is_failure:
-<<<<<<< HEAD
-                self.logger().info(f"The market order {client_order_id} has failed according to order status event. "
-                                   f"Reason: {order_msg['reject_reason']}")
-=======
                 reason = order_msg["reject_reason"] if "reject_reason" in order_msg else "unknown"
                 self.logger().info(f"The market order {client_order_id} has failed according to order status event. "
                                    f"Reason: {reason}")
->>>>>>> 510f6571
                 self.trigger_event(MarketEvent.OrderFailure,
                                    MarketOrderFailureEvent(
                                        self.current_timestamp,
@@ -991,14 +902,8 @@
             }
             raw_response: Dict[str, Any] = await self._api_request(
                 method="GET",
-<<<<<<< HEAD
                 endpoint=CONSTANTS.GET_LAST_FUNDING_RATE_PATH_URL,
                 trading_pair=trading_pair,
-=======
-                path_url=bybit_utils.rest_api_path_for_endpoint(
-                    endpoint=CONSTANTS.GET_LAST_FUNDING_RATE_PATH_URL,
-                    trading_pair=trading_pair),
->>>>>>> 510f6571
                 params=params,
                 is_auth_required=True)
             data: Dict[str, Any] = raw_response["result"]
@@ -1055,14 +960,8 @@
 
         raw_response = await self._api_request(
             method="GET",
-<<<<<<< HEAD
             endpoint=CONSTANTS.GET_POSITIONS_PATH_URL,
             trading_pair=self._trading_pairs[0],
-=======
-            path_url=bybit_utils.rest_api_path_for_endpoint(
-                endpoint=CONSTANTS.GET_POSITIONS_PATH_URL,
-                trading_pair=self._trading_pairs[0]),
->>>>>>> 510f6571
             is_auth_required=True)
 
         result: List[Dict[str, Any]] = raw_response["result"]
@@ -1100,19 +999,6 @@
         if ex_trading_pair not in symbol_trading_pair_map:
             self.logger().error(f"Unable to set leverage for {trading_pair}. Trading pair not supported.")
             return
-<<<<<<< HEAD
-        body_params = {
-            "symbol": ex_trading_pair,
-            "leverage": leverage
-        }
-        resp: Dict[str, Any] = await self._api_request(
-            method="POST",
-            endpoint=CONSTANTS.SET_LEVERAGE_PATH_URL,
-            trading_pair=trading_pair,
-            body=body_params,
-            is_auth_required=True)
-=======
->>>>>>> 510f6571
 
         if bybit_utils.is_linear_perpetual(trading_pair):
             body_params = {
@@ -1128,9 +1014,8 @@
 
         resp: Dict[str, Any] = await self._api_request(
             method="POST",
-            path_url=bybit_utils.rest_api_path_for_endpoint(
-                endpoint=CONSTANTS.SET_LEVERAGE_PATH_URL,
-                trading_pair=trading_pair),
+            endpoint=CONSTANTS.SET_LEVERAGE_PATH_URL,
+            trading_pair=trading_pair,
             body=body_params,
             is_auth_required=True)
 
