from decimal import Decimal

from hummingbot.client.config.config_var import ConfigVar
from hummingbot.client.config.config_validators import (
    validate_exchange,
    validate_market_trading_pair,
    validate_bool,
    validate_decimal,
    validate_int
)
from hummingbot.client.settings import (
    required_exchanges,
    EXAMPLE_PAIRS,
)
from hummingbot.client.config.global_config_map import (
    using_bamboo_coordinator_mode,
    using_exchange
)
from hummingbot.client.config.config_helpers import (
    minimum_order_amount,
    parse_cvar_value
)
from typing import Optional


def maker_trading_pair_prompt():
    exchange = pure_market_making_config_map.get("exchange").value
    example = EXAMPLE_PAIRS.get(exchange)
    return "Enter the token trading pair you would like to trade on %s%s >>> " \
           % (exchange, f" (e.g. {example})" if example else "")


# strategy specific validators
def validate_exchange_trading_pair(value: str) -> Optional[str]:
    exchange = pure_market_making_config_map.get("exchange").value
    return validate_market_trading_pair(exchange, value)


def order_amount_prompt() -> str:
    exchange = pure_market_making_config_map["exchange"].value
    trading_pair = pure_market_making_config_map["market"].value
    base_asset, quote_asset = trading_pair.split("-")
    min_amount = minimum_order_amount(exchange, trading_pair)
    return f"What is the amount of {base_asset} per order? (minimum {min_amount}) >>> "


def validate_order_amount(value: str) -> Optional[str]:
    try:
        exchange = pure_market_making_config_map["exchange"].value
        trading_pair = pure_market_making_config_map["market"].value
        min_amount = minimum_order_amount(exchange, trading_pair)
        if Decimal(value) < min_amount:
            return f"Order amount must be at least {min_amount}."
    except Exception:
        return "Invalid order amount."


def price_source_market_prompt():
    external_market = pure_market_making_config_map.get("price_source_exchange").value
    return f'Enter the token trading pair on {external_market} >>> '


def validate_price_source_exchange(value: str) -> Optional[str]:
    if value == pure_market_making_config_map.get("exchange").value:
        return "Price source exchange cannot be the same as maker exchange."
    return validate_exchange(value)


def validate_price_source_market(value: str) -> Optional[str]:
    market = pure_market_making_config_map.get("price_source_exchange").value
    return validate_market_trading_pair(market, value)


def validate_price_floor_ceiling(value: str) -> Optional[str]:
    try:
        decimal_value = Decimal(value)
    except Exception:
        return f"{value} is not in decimal format."
    if not (decimal_value == Decimal("-1") or decimal_value > Decimal("0")):
        return "Value must be more than 0 or -1 to disable this feature."


def validate_take_if_crossed(value: str) -> Optional[str]:
    err_msg = validate_bool(value)
    if err_msg is not None:
        return err_msg
    price_source_enabled = pure_market_making_config_map["price_source_enabled"].value
    take_if_crossed = parse_cvar_value(pure_market_making_config_map["take_if_crossed"], value)
    if take_if_crossed and not price_source_enabled:
        return "You can enable this feature only when external pricing source for mid-market price is used."


def exchange_on_validated(value: str):
    required_exchanges.append(value)


pure_market_making_config_map = {
    "strategy":
        ConfigVar(key="strategy",
                  prompt=None,
                  default="pure_market_making"),
    "exchange":
        ConfigVar(key="exchange",
                  prompt="Enter your maker exchange name >>> ",
                  validator=validate_exchange,
                  on_validated=exchange_on_validated,
                  prompt_on_new=True),
    "market":
        ConfigVar(key="market",
                  prompt=maker_trading_pair_prompt,
                  validator=validate_exchange_trading_pair,
                  prompt_on_new=True),
    "bid_spread":
        ConfigVar(key="bid_spread",
                  prompt="How far away from the mid price do you want to place the "
                         "first bid order? (Enter 1 to indicate 1%) >>> ",
                  type_str="decimal",
                  validator=lambda v: validate_decimal(v, 0, 100, inclusive=False),
                  prompt_on_new=True),
    "ask_spread":
        ConfigVar(key="ask_spread",
                  prompt="How far away from the mid price do you want to place the "
                         "first ask order? (Enter 1 to indicate 1%) >>> ",
                  type_str="decimal",
                  validator=lambda v: validate_decimal(v, 0, 100, inclusive=False),
                  prompt_on_new=True),
    "minimum_spread":
        ConfigVar(key="minimum_spread",
                  prompt="At what minimum spread should the bot automatically cancel orders? (Enter 1 for 1%) >>> ",
                  required_if=lambda: False,
                  type_str="decimal",
                  default=Decimal(-100),
                  validator=lambda v: validate_decimal(v, -100, 100, True)),
    "order_refresh_time":
        ConfigVar(key="order_refresh_time",
                  prompt="How often do you want to cancel and replace bids and asks "
                         "(in seconds)? >>> ",
                  required_if=lambda: not (using_exchange("radar_relay")() or
                                           (using_exchange("bamboo_relay")() and not using_bamboo_coordinator_mode())),
                  type_str="float",
                  validator=lambda v: validate_decimal(v, 0, inclusive=False),
                  prompt_on_new=True),
    "order_refresh_tolerance_pct":
        ConfigVar(key="order_refresh_tolerance_pct",
                  prompt="Enter the percent change in price needed to refresh orders at each cycle "
                         "(Enter 1 to indicate 1%) >>> ",
                  type_str="decimal",
                  default=Decimal("0"),
                  validator=lambda v: validate_decimal(v, -10, 10, inclusive=True)),
    "order_amount":
        ConfigVar(key="order_amount",
                  prompt=order_amount_prompt,
                  type_str="decimal",
                  validator=validate_order_amount,
                  prompt_on_new=True),
    "price_ceiling":
        ConfigVar(key="price_ceiling",
                  prompt="Enter the price point above which only sell orders will be placed "
                         "(Enter -1 to deactivate this feature) >>> ",
                  type_str="decimal",
                  default=Decimal("-1"),
                  validator=validate_price_floor_ceiling),
    "price_floor":
        ConfigVar(key="price_floor",
                  prompt="Enter the price below which only buy orders will be placed "
                         "(Enter -1 to deactivate this feature) >>> ",
                  type_str="decimal",
                  default=Decimal("-1"),
                  validator=validate_price_floor_ceiling),
    "ping_pong_enabled":
        ConfigVar(key="ping_pong_enabled",
                  prompt="Would you like to use the ping pong feature and alternate between buy and sell orders after fills? (Yes/No) >>> ",
                  type_str="bool",
                  default=False,
                  prompt_on_new=True,
                  validator=validate_bool),
    "order_levels":
        ConfigVar(key="order_levels",
                  prompt="How many orders do you want to place on both sides? >>> ",
                  type_str="int",
                  validator=lambda v: validate_int(v, min_value=0, inclusive=False),
                  default=1),
    "order_level_amount":
        ConfigVar(key="order_level_amount",
                  prompt="How much do you want to increase or decrease the order size for each "
                         "additional order? (decrease < 0 > increase) >>> ",
                  required_if=lambda: pure_market_making_config_map.get("order_levels").value > 1,
                  type_str="decimal",
                  validator=lambda v: validate_decimal(v),
                  default=0),
    "order_level_spread":
        ConfigVar(key="order_level_spread",
                  prompt="Enter the price increments (as percentage) for subsequent "
                         "orders? (Enter 1 to indicate 1%) >>> ",
                  required_if=lambda: pure_market_making_config_map.get("order_levels").value > 1,
                  type_str="decimal",
                  validator=lambda v: validate_decimal(v, 0, 100, inclusive=False),
                  default=Decimal("1")),
    "inventory_skew_enabled":
        ConfigVar(key="inventory_skew_enabled",
                  prompt="Would you like to enable inventory skew? (Yes/No) >>> ",
                  type_str="bool",
                  default=False,
                  validator=validate_bool),
    "inventory_target_base_pct":
        ConfigVar(key="inventory_target_base_pct",
                  prompt="What is your target base asset percentage? Enter 50 for 50% >>> ",
                  required_if=lambda: pure_market_making_config_map.get("inventory_skew_enabled").value,
                  type_str="decimal",
                  validator=lambda v: validate_decimal(v, 0, 100),
                  default=Decimal("50")),
    "inventory_range_multiplier":
        ConfigVar(key="inventory_range_multiplier",
                  prompt="What is your tolerable range of inventory around the target, "
                         "expressed in multiples of your total order size? ",
                  required_if=lambda: pure_market_making_config_map.get("inventory_skew_enabled").value,
                  type_str="decimal",
                  validator=lambda v: validate_decimal(v, min_value=0, inclusive=False),
                  default=Decimal("1")),
    "filled_order_delay":
        ConfigVar(key="filled_order_delay",
                  prompt="How long do you want to wait before placing the next order "
                         "if your order gets filled (in seconds)? >>> ",
                  type_str="float",
                  validator=lambda v: validate_decimal(v, min_value=0, inclusive=False),
                  default=60),
    "hanging_orders_enabled":
        ConfigVar(key="hanging_orders_enabled",
                  prompt="Do you want to enable hanging orders? (Yes/No) >>> ",
                  type_str="bool",
                  default=False,
                  validator=validate_bool),
    "hanging_orders_cancel_pct":
        ConfigVar(key="hanging_orders_cancel_pct",
                  prompt="At what spread percentage (from mid price) will hanging orders be canceled? "
                         "(Enter 1 to indicate 1%) >>> ",
                  required_if=lambda: pure_market_making_config_map.get("hanging_orders_enabled").value,
                  type_str="decimal",
                  default=Decimal("10"),
                  validator=lambda v: validate_decimal(v, 0, 100, inclusive=False)),
    "order_optimization_enabled":
        ConfigVar(key="order_optimization_enabled",
                  prompt="Do you want to enable best bid ask jumping? (Yes/No) >>> ",
                  type_str="bool",
                  default=False,
                  validator=validate_bool),
    "ask_order_optimization_depth":
        ConfigVar(key="ask_order_optimization_depth",
                  prompt="How deep do you want to go into the order book for calculating "
                         "the top ask, ignoring dust orders on the top "
                         "(expressed in base asset amount)? >>> ",
                  required_if=lambda: pure_market_making_config_map.get("order_optimization_enabled").value,
                  type_str="decimal",
                  validator=lambda v: validate_decimal(v, min_value=0),
                  default=0),
    "bid_order_optimization_depth":
        ConfigVar(key="bid_order_optimization_depth",
                  prompt="How deep do you want to go into the order book for calculating "
                         "the top bid, ignoring dust orders on the top "
                         "(expressed in base asset amount)? >>> ",
                  required_if=lambda: pure_market_making_config_map.get("order_optimization_enabled").value,
                  type_str="decimal",
                  validator=lambda v: validate_decimal(v, min_value=0),
                  default=0),
    "add_transaction_costs":
        ConfigVar(key="add_transaction_costs",
                  prompt="Do you want to add transaction costs automatically to order prices? (Yes/No) >>> ",
                  type_str="bool",
                  default=False,
                  validator=validate_bool),
    "price_source_enabled": ConfigVar(key="price_source_enabled",
                                      prompt="Would you like to use an external pricing source for mid-market "
                                             "price? (Yes/No) >>> ",
                                      type_str="bool",
                                      default=False,
                                      validator=validate_bool),
    "price_source_type": ConfigVar(key="price_source_type",
                                   prompt="Which type of external price source to use? "
                                          "(exchange/custom_api) >>> ",
                                   required_if=lambda: pure_market_making_config_map.get(
                                       "price_source_enabled").value,
                                   type_str="str",
                                   validator=lambda s: None if s in {"exchange", "custom_api"} else
                                   "Invalid price source type."),
    "price_source_exchange": ConfigVar(key="price_source_exchange",
                                       prompt="Enter external price source exchange name >>> ",
                                       required_if=lambda: pure_market_making_config_map.get(
                                           "price_source_type").value == "exchange",
                                       type_str="str",
                                       validator=validate_price_source_exchange),
    "price_source_market": ConfigVar(key="price_source_market",
                                     prompt=price_source_market_prompt,
                                     required_if=lambda: pure_market_making_config_map.get(
                                         "price_source_type").value == "exchange",
                                     type_str="str",
                                     validator=validate_price_source_market),
    "price_source_custom": ConfigVar(key="price_source_custom",
                                     prompt="Enter pricing API URL >>> ",
                                     required_if=lambda: pure_market_making_config_map.get(
                                         "price_source_type").value == "custom_api",
                                     type_str="str"),
    "take_if_crossed": ConfigVar(key="take_if_crossed",
<<<<<<< HEAD
                                 prompt="Do you want to take the best order if orders cross the orderbook? (Yes/No) >>> ",
                                 required_if=lambda: pure_market_making_config_map.get(
                                     "price_source_enabled").value,
=======
                                 prompt="Do you want to let your maker orders match and fill if they cross the "
                                        "order book? (Yes/No) >>> ",
                                 required_if=lambda: pure_market_making_config_map.get("price_source_enabled").value,
>>>>>>> bdb2b389
                                 type_str="bool",
                                 validator=validate_take_if_crossed)
}<|MERGE_RESOLUTION|>--- conflicted
+++ resolved
@@ -300,15 +300,9 @@
                                          "price_source_type").value == "custom_api",
                                      type_str="str"),
     "take_if_crossed": ConfigVar(key="take_if_crossed",
-<<<<<<< HEAD
-                                 prompt="Do you want to take the best order if orders cross the orderbook? (Yes/No) >>> ",
-                                 required_if=lambda: pure_market_making_config_map.get(
-                                     "price_source_enabled").value,
-=======
                                  prompt="Do you want to let your maker orders match and fill if they cross the "
                                         "order book? (Yes/No) >>> ",
                                  required_if=lambda: pure_market_making_config_map.get("price_source_enabled").value,
->>>>>>> bdb2b389
                                  type_str="bool",
                                  validator=validate_take_if_crossed)
 }