--- conflicted
+++ resolved
@@ -61,11 +61,8 @@
     """
 
     EVM_AMM = "EVM_AMM"
-<<<<<<< HEAD
     SOL_CLOB = "SOL_CLOB"
-=======
     EVM_AMM_LP = "EVM_AMM_LP"
->>>>>>> 3ea43929
     Connector = "connector"
     Exchange = "exchange"
     Derivative = "derivative"
@@ -452,13 +449,12 @@
         return {cs.name for cs in cls.all_connector_settings.values() if cs.type == ConnectorType.EVM_AMM}
 
     @classmethod
-<<<<<<< HEAD
+    def get_gateway_evm_amm_lp_connector_names(cls) -> Set[str]:
+        return {cs.name for cs in cls.all_connector_settings.values() if cs.type == ConnectorType.EVM_AMM_LP}
+
+    @classmethod
     def get_gateway_clob_connector_names(cls) -> Set[str]:
         return {cs.name for cs in cls.all_connector_settings.values() if cs.type == ConnectorType.SOL_CLOB}
-=======
-    def get_gateway_evm_amm_lp_connector_names(cls) -> Set[str]:
-        return {cs.name for cs in cls.all_connector_settings.values() if cs.type == ConnectorType.EVM_AMM_LP}
->>>>>>> 3ea43929
 
     @classmethod
     def get_example_pairs(cls) -> Dict[str, str]:
